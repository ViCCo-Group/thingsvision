import os
from typing import Any, List, Tuple

import imageio
import numpy as np
import skimage
import tensorflow as tf
import torch
import torch.nn as nn
from tensorflow.keras.layers import Dense
from tensorflow.keras.models import Sequential

from thingsvision import get_extractor
from thingsvision.utils.data import DataLoader, ImageDataset
from torch.utils.data import Subset

DATA_PATH = "./data"
TEST_PATH = "./test_images"
OUT_PATH = "./test"

MODEL_AND_MODULE_NAMES = {
    # Torchvision models
    "vgg16": {
        "model_name": "vgg16",
        "modules": ["features.23", "classifier.3"],
        "pretrained": True,
        "source": "torchvision",
    },
    "vgg19_bn": {
        "model_name": "vgg19_bn",
        "modules": ["features.23", "classifier.3"],
        "pretrained": False,
        "source": "torchvision",
    },
    "vit_b_16": {
        "model_name": "vit_b_16",
        "modules": ["encoder.ln"],
        "pretrained": True,
        "source": "torchvision",
        "kwargs": {"token_extraction": "cls_token", "weights": "DEFAULT"},
    },
    # Hardcoded models
    "cornet_r": {
        "model_name": "cornet_r",
        "modules": ["decoder.flatten"],
        "pretrained": True,
        "source": "custom",
    },
    "cornet_rt": {
        "model_name": "cornet_rt",
        "modules": ["decoder.flatten"],
        "pretrained": True,
        "source": "custom",
    },
    "cornet_s": {
        "model_name": "cornet_s",
        "modules": ["decoder.flatten"],
        "pretrained": False,
        "source": "custom",
    },
    "cornet_z": {
        "model_name": "cornet_z",
        "modules": ["decoder.flatten"],
        "pretrained": True,
        "source": "custom",
    },
    # Custom models
    "VGG16_ecoset": {
        "model_name": "VGG16_ecoset",
        "modules": ["classifier.3"],
        "pretrained": True,
        "source": "custom",
    },
    "clip_rn50": {
        "model_name": "clip",
        "modules": ["visual"],
        "pretrained": True,
        "source": "custom",
        "clip": True,
        "kwargs": {"variant": "RN50"},
    },
    "OpenCLIP_vitl14": {
        "model_name": "OpenCLIP",
        "modules": ["visual"],
        "pretrained": True,
        "source": "custom",
        "clip": True,
        "kwargs": {"variant": "ViT-L-14", "dataset": "laion400m_e32"},
    },
    # Timm models
    # "vit_base_patch16_224": {
    #    "model_name": "vit_base_patch16_224",
    #    "modules": ["encoder.ln"],
    #    "pretrained": True,
    #    "source": "timm",
    #    "kwargs": {"token_extraction": "avg_pool"},
    # },
    # "mixnet_l": {
    #    "model_name": "mixnet_l",
    #    "modules": ["conv_head"],
    #    "pretrained": True,
    #    "source": "timm",
    # },
    # Keras models
    "VGG16_keras": {
        "model_name": "VGG16",
        "modules": ["block1_conv1", "flatten"],
        "pretrained": True,
        "source": "keras",
    },
    # Vissl models
    "simclr-rn50": {
        "model_name": "simclr-rn50",
        "modules": ["avgpool"],
        "pretrained": True,
        "source": "ssl",
    },
    "mocov2-rn50": {
        "model_name": "mocov2-rn50",
        "modules": ["avgpool"],
        "pretrained": True,
        "source": "ssl",
    },
    "jigsaw-rn50": {
        "model_name": "jigsaw-rn50",
        "modules": ["avgpool"],
        "pretrained": True,
        "source": "ssl",
    },
    "swav-rn50": {
        "model_name": "swav-rn50",
        "modules": ["avgpool"],
        "pretrained": True,
        "source": "ssl",
    },
    "barlowtwins-rn50": {
        "model_name": "barlowtwins-rn50",
        "modules": ["avgpool"],
        "pretrained": True,
        "source": "ssl",
    },
    "dino-vit-tiny-p8": {
        "model_name": "dino-vit-small-p8",
        "modules": ["norm"],
        "pretrained": True,
        "source": "ssl",
        "kwargs": {"token_extraction": "cls_token+avg_pool"},
    },
    "dino-vit-small-p8": {
        "model_name": "dino-vit-small-p8",
        "modules": ["norm"],
        "pretrained": True,
        "source": "ssl",
        "kwargs": {"token_extraction": "avg_pool"},
    },
    "dino-vit-base-p8": {
        "model_name": "dino-vit-base-p8",
        "modules": ["norm"],
        "pretrained": True,
        "source": "ssl",
        "kwargs": {"token_extraction": "cls_token"},
    },
    "dinov2-vit-small-p14": {
        "model_name": "dinov2-vit-small-p14",
        "modules": ["norm"],
        "pretrained": True,
        "source": "ssl",
        "kwargs": {"token_extraction": "cls_token+avg_pool"},
    },
    "dinov2-vit-base-p14": {
        "model_name": "dinov2-vit-base-p14",
        "modules": ["norm"],
        "pretrained": True,
        "source": "ssl",
        "kwargs": {"extract_cls_token": True},
    },
    "mae-vit-base-p16": {
        "model_name": "mae-vit-base-p16",
        "modules": ["norm", "fc_norm"],
        "pretrained": True,
        "source": "ssl",
        "kwargs": {"token_extraction": "avg_pool"},
    },
    # Additional models
    "Harmonization_visual_ResNet50": {
        "model_name": "Harmonization",
        "modules": ["avg_pool"],
        "pretrained": True,
        "source": "custom",
        "kwargs": {"variant": "ResNet50"},
    },
    "Harmonization_head_ViT_B16": {
        "model_name": "Harmonization",
        "modules": ["head"],
        "pretrained": True,
        "source": "custom",
        "kwargs": {"variant": "ViT_B16"},
    },
    "DreamSim_mlp_clip_vitb32": {
        "model_name": "DreamSim",
        "modules": ["model.mlp"],
        "pretrained": True,
        "source": "custom",
        "kwargs": {"variant": "clip_vitb32"},
    },
    "DreamSim_mlp_dino_vitb16": {
        "model_name": "DreamSim",
        "modules": ["model.mlp"],
        "pretrained": True,
        "source": "custom",
        "kwargs": {"variant": "dino_vitb16"},
    },
<<<<<<< HEAD
    "kakobrain_align_model": {
        "model_name": "Kakaobrain_Align",
        "modules": ["pooler"],
        "pretrained": True,
        "source": "custom",
=======
    "SegmentAnything_vit_b": {
        "model_name": "SegmentAnything",
        "modules": ["flatten"],
        "pretrained": True,
        "source": "custom",
        "kwargs": {"variant": "vit_b"},
        # model input size is large, therefore reduce test case on cpu
        "batch_size": 1,
        "num_samples": 1
>>>>>>> 49c8f735
    },
}

ALIGNED_MODELS = {
    "alexnet": "classifier.4",
    "vgg16": "classifier.3",
    "resnet18": "avgpool",
    "resnet50": "avgpool",
    "clip": "visual",
    "OpenCLIP": "visual",
    "dinov2-vit-base-p14": "norm",
    "dinov2-vit-large-p14": "norm",
    "dino-vit-base-p16": "norm",
    "dino-vit-base-p8": "norm",
}

FILE_FORMATS = ["hdf5", "npy", "mat", "pt", "txt"]
DISTANCES = ["correlation", "cosine", "euclidean", "gaussian"]

BATCH_SIZE = 16
NUM_OBJECTS = 1854
# we want to iterate over two batches to exhaustively test mini-batching
NUM_SAMPLES = int(BATCH_SIZE * 2)
DEVICE = "cuda" if torch.cuda.is_available() else "cpu"

tf_model = Sequential()
tf_model.add(Dense(2, input_dim=1, activation="relu", use_bias=False, name="relu"))
weights = np.array([[[1, 1]]])
tf_model.get_layer("relu").set_weights(weights)
tf_model.add(Dense(2, input_dim=2, activation="relu", use_bias=False, name="relu2"))
weights = np.array([[[1, 1], [1, 1]]])
tf_model.get_layer("relu2").set_weights(weights)


class NN(nn.Module):
    def __init__(self, in_size: int, out_size: int):
        super(NN, self).__init__()
        self.linear = nn.Linear(in_size, out_size, bias=False)
        self.relu = nn.ReLU()
        self.linear2 = nn.Linear(out_size, 1, bias=False)
        # exchange weight value with 1.
        self.linear.weight = nn.Parameter(torch.tensor([[1.0], [1.0]]))
        self.linear2.weight = nn.Parameter(torch.tensor([[1.0, 1.0], [1.0, 1.0]]))
        self.relu2 = nn.ReLU()

    def forward(self, x):
        x = self.linear(x)
        act = self.relu(x)
        # print(act)
        y = self.linear2(act)
        act = self.relu2(y)
        # print(y)
        return y


pt_model = NN(1, 2)


class ComplexForwardNN(nn.Module):
    def __init__(self, in_size: int, out_size: int):
        super(ComplexForwardNN, self).__init__()
        self.linear = nn.Linear(in_size, out_size, bias=False)
        self.relu = nn.ReLU()
        self.linear2 = nn.Linear(out_size, 1, bias=False)
        # exchange weight value with 1.
        self.linear.weight = nn.Parameter(torch.tensor([[1.0], [1.0]]))
        self.linear2.weight = nn.Parameter(torch.tensor([[1.0, 1.0], [1.0, 1.0]]))
        self.relu2 = nn.ReLU()

    def forward(self, x, y):
        x = self.linear(x)
        act = self.relu(x)
        # print(act)
        y = self.linear2(act)
        act = self.relu2(y)
        # print(y)
        return y


class SimpleDataset(object):
    def __init__(self, values: List[int], backend: str):
        self.values = values
        self.backend = backend

    def __getitem__(self, idx: int) -> Tuple[Any, Any]:
        value = self.values[idx]

        if self.backend == "pt":
            value = torch.tensor([float(value)])
        elif self.backend == "tf":
            value = tf.convert_to_tensor([float(value)])

        return value

    def __len__(self) -> int:
        return len(self.values)


def iterate_through_all_model_combinations():
    for model_config in MODEL_AND_MODULE_NAMES.values():
        model_name = model_config["model_name"]
        pretrained = model_config["pretrained"]
        source = model_config["source"]
        kwargs = model_config.get("kwargs", {})

        # we can set batch size and num_samples to reduce load for large models requiring a large image size
        batch_size = model_config.get("batch_size", BATCH_SIZE)
        num_samples = model_config.get("num_samples", NUM_SAMPLES)

        extractor, dataset, batches = create_extractor_and_dataloader(
            model_name, pretrained, source, kwargs, batch_size, num_samples
        )

        modules = model_config["modules"]
        yield extractor, dataset, batches, modules, model_name


def create_extractor_and_dataloader(
<<<<<<< HEAD
        model_name: str, pretrained: bool, source: str, kwargs: dict = {}
=======
        model_name: str, pretrained: bool, source: str, kwargs: dict = {},
        batch_size: int = BATCH_SIZE, num_samples: int = NUM_SAMPLES
>>>>>>> 49c8f735
):
    """Iterate through models and create model, dataset and data loader."""
    extractor = get_extractor(
        model_name=model_name,
        pretrained=pretrained,
        device=DEVICE,
        source=source,
        model_parameters=kwargs,
    )
    dataset = ImageDataset(
        root=TEST_PATH,
        out_path=OUT_PATH,
        backend=extractor.get_backend(),
        transforms=extractor.get_transformations(),
    )
    if num_samples > NUM_SAMPLES:
        raise ValueError("\nNumber of samples in test case cannot be larger than the default value, only smaller.\n")
    elif num_samples < NUM_SAMPLES:
        dataset = Subset(dataset, np.arange(num_samples))

    batches = DataLoader(
        dataset,
        batch_size=batch_size,
        backend=extractor.get_backend(),
    )
    return extractor, dataset, batches


def create_test_images(n_samples: int = NUM_SAMPLES) -> None:
    """Create an artificial image dataset to be used for performing tests."""
    if not os.path.exists(OUT_PATH):
        os.makedirs(OUT_PATH)
    if not os.path.exists(TEST_PATH):
        test_img_1 = skimage.data.hubble_deep_field()
        test_img_2 = skimage.data.coffee()
        test_imgs = list(map(lambda x: x / x.max(), [test_img_1, test_img_2]))

        classes = ["hubble", "coffee"]
        for cls in classes:
            PATH = os.path.join(TEST_PATH, cls)
            if not os.path.exists(PATH):
                os.makedirs(PATH)

        for i in range(n_samples):
            if i > n_samples // 2:
                test_img = np.copy(test_imgs[0])
                cls = classes[0]
            else:
                test_img = np.copy(test_imgs[1])
                cls = classes[1]
            H, W, C = test_img.shape
            # add random Gaussian noise to test image
            noisy_img = test_img + np.random.randn(H, W, C)
            noisy_img = noisy_img.astype(np.uint8)
            imageio.imsave(
                os.path.join(TEST_PATH, cls, f"test_img_{i + 1:03d}.png"), noisy_img
            )
        print("\n...Successfully created image dataset for testing.\n")<|MERGE_RESOLUTION|>--- conflicted
+++ resolved
@@ -210,13 +210,6 @@
         "source": "custom",
         "kwargs": {"variant": "dino_vitb16"},
     },
-<<<<<<< HEAD
-    "kakobrain_align_model": {
-        "model_name": "Kakaobrain_Align",
-        "modules": ["pooler"],
-        "pretrained": True,
-        "source": "custom",
-=======
     "SegmentAnything_vit_b": {
         "model_name": "SegmentAnything",
         "modules": ["flatten"],
@@ -226,7 +219,12 @@
         # model input size is large, therefore reduce test case on cpu
         "batch_size": 1,
         "num_samples": 1
->>>>>>> 49c8f735
+    },
+    "kakobrain_align_model": {
+        "model_name": "Kakaobrain_Align",
+        "modules": ["pooler"],
+        "pretrained": True,
+        "source": "custom",
     },
 }
 
@@ -345,12 +343,8 @@
 
 
 def create_extractor_and_dataloader(
-<<<<<<< HEAD
-        model_name: str, pretrained: bool, source: str, kwargs: dict = {}
-=======
         model_name: str, pretrained: bool, source: str, kwargs: dict = {},
         batch_size: int = BATCH_SIZE, num_samples: int = NUM_SAMPLES
->>>>>>> 49c8f735
 ):
     """Iterate through models and create model, dataset and data loader."""
     extractor = get_extractor(
