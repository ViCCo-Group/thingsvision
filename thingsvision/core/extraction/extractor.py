import warnings
<<<<<<< HEAD
from dataclasses import dataclass
from typing import Any, Iterator, Tuple
import abc
=======
from dataclasses import dataclass, field
from typing import Any, Iterator, List, Tuple
>>>>>>> 495e4faa

import numpy as np
import tensorflow as tf
import tensorflow.keras.applications as tensorflow_models
import timm
import torch
import torchvision
import torchvision.models as torchvision_models
from tensorflow import keras
from tensorflow.keras import layers
from torchvision import transforms as T
from tqdm import tqdm

import thingsvision.custom_models as custom_models
import thingsvision.custom_models.cornet as cornet

Tensor = torch.Tensor
Array = np.ndarray


@dataclass
class ExtractorInterface(metaclass=abc.ABCMeta):
    model_name: str
    pretrained: bool
    device: str
    source: str
    model_path: str = None
<<<<<<< HEAD
=======
    model_parameters: Any = field(default_factory=lambda: {})
    """
    Parameters
    ----------
    model_name : str
        Model name. Name of model for which features should be extracted.
    pretrained : bool
        Whether to load a model with pretrained or
        randomly initialized weights.
    device : str
        Device. Whether model weights should be moved
        to CUDA or stay on the CPU.
    source: str
        Source of the model and its weights.
    model_path : str (optional)
        path/to/weights. If pretrained is set to False,
        model weights can be loaded from a path on the
        user's machine. This is useful when operating
        on a server without network access, or when
        features should be extracted for a model that
        was fine-tuned (or trained) on a custom image
        dataset.
    model_parameters: dict (optional)
        Further model parameters.
    """
>>>>>>> 495e4faa

    def __post_init__(self) -> None:
        self.preprocess = None
        self.load_model()

    @abc.abstractmethod
    def show_model(self) -> None:
        raise NotImplementedError

    @abc.abstractmethod
    def get_model(self) -> Any:
        raise NotImplementedError

    @abc.abstractmethod
    def extract_features(
        self,
        batches: Iterator,
        module_name: str,
        flatten_acts: bool,
        clip: bool = False,
    ) -> Any:
        raise NotImplementedError

    @abc.abstractmethod
    def get_transformations(
        self, resize_dim: int = 256, crop_dim: int = 224, apply_center_crop: bool = True
    ) -> Any:
        raise NotImplementedError

    @abc.abstractmethod
    def show_model(self) -> None:
        raise NotImplementedError

    def show(self) -> str:
        warnings.warn(
            "\nThe .show() method is deprecated and will be removed in future versions. Use .show_model() instead.\n"
        )
        return self.show_model()

    def load_model_from_source(self) -> None:
        """Load a (pretrained) neural network model from <source>."""
        try:
            getattr(self, f"get_model_from_{self.source}")()
        except AttributeError:
            raise ValueError(
                f"\nCannot load models from {self.source}.\nUse a different source for loading a pretrained model.\n"
            )
        if isinstance(self.model, type(None)):
            raise ValueError(
                f"\nCould not find {self.model_name} in {self.source}.\nCheck whether model name is correctly spelled or use a different model.\n"
            )


class PyTorchExtractor(ExtractorInterface):
    def __init__(
        self,
        model_name: str,
        pretrained: bool,
        device: str,
        source: str,
        model_path: str = None,
    ) -> None:
        super().__init__(model_name, pretrained, device, source, model_path)

    @staticmethod
    def get_weights(model_name: str, suffix: str = "_weights") -> Any:
        weights_name = None
        for m in dir(torchvision.models):
            if m.lower() == model_name + suffix:
                weights_name = m
                break
        if not weights_name:
            raise ValueError(
                f"\nCould not find pretrained weights for {model_name} in <torchvision>. Choose a different model or change the source.\n"
            )
        weights = getattr(torchvision.models, f"{weights_name}").DEFAULT
        return weights

    def get_model_from_timm(self) -> None:
        """Load a (pretrained) neural network model from <timm>."""
        self.backend = "pt"
        if self.model_name in timm.list_models():
            self.model = timm.create_model(self.model_name, self.pretrained)
        else:
            raise ValueError(
                f"\nCould not find {self.model_name} in timm library.\nChoose a different model.\n"
            )

    def get_model_from_torchvision(self) -> Tuple[Any, str]:
        """Load a (pretrained) neural network model from <torchvision>."""
        self.backend = "pt"
        if hasattr(torchvision_models, self.model_name):
            model = getattr(torchvision_models, self.model_name)
            if self.pretrained:
                self.weights = self.get_weights(self.model_name)
            else:
                self.weights = None
            self.model = model(weights=self.weights)
        else:
            raise ValueError(
                f"\nCould not find {self.model_name} in torchvision library.\nChoose a different model.\n"
            )

    def get_model_from_custom(self) -> None:
        """Load a pretrained custom neural network model (e.g., clip, cornet)."""
<<<<<<< HEAD
        if self.model_name.startswith("clip"):
            if self.model_name.endswith("ViT"):
                model_name = "ViT-B/32"
            else:
                model_name = "RN50"
            model, self.clip_n_px = clip.load(
                model_name,
                device=self.device,
                model_path=self.model_path,
                pretrained=self.pretrained,
                jit=False,
            )
        elif self.model_name.startswith("cornet"):
=======
        preprocess = None
        if self.model_name.startswith("cornet"):
            backend = "pt"
>>>>>>> 495e4faa
            try:
                model = getattr(cornet, f"cornet_{self.model_name[-1]}")
            except AttributeError:
                model = getattr(cornet, f"cornet_{self.model_name[-2:]}")
            model = model(
                pretrained=self.pretrained, map_location=torch.device(self.device)
            )
            model = model.module  # remove DataParallel
        elif hasattr(custom_models, self.model_name):
            custom_model = getattr(custom_models, self.model_name)
<<<<<<< HEAD
            custom_model = custom_model(self.device)
            model = custom_model.create_model()
=======
            custom_model = custom_model(self.device, self.model_parameters)
            model, preprocess = custom_model.create_model()
            backend = custom_model.get_backend()
>>>>>>> 495e4faa
        else:
            raise ValueError(
                f"\nCould not find {self.model_name} among custom models.\nChoose a different model.\n"
            )
        self.model = model
<<<<<<< HEAD

    def get_activation(self, name: str) -> Any:
        """Store copy of hidden unit activations at each layer of model."""

        def hook(model, input, output):
            # store copy of tensor rather than tensor itself
            if isinstance(output, tuple):
                act = output[0]
            else:
                act = output
            try:
                activations[name] = act.clone().detach()
            except AttributeError:
                activations[name] = act.clone()

        return hook

    def register_hook(self) -> Any:
        """Register a forward hook to store activations."""
        for n, m in self.model.named_modules():
            m.register_forward_hook(self.get_activation(n))
        return self.model
=======
        self.backend = backend
        self.preprocess = preprocess

    def get_model_from_keras(self) -> None:
        """Load a (pretrained) neural network model from TensorFlow/Keras."""
        self.backend = "tf"
        if hasattr(tensorflow_models, self.model_name):
            model = getattr(tensorflow_models, self.model_name)
            if self.pretrained:
                weights = "imagenet"
            elif self.model_path:
                weights = self.model_path
            else:
                weights = None
            self.model = model(weights=weights)
        else:
            raise ValueError(
                f"\nCould not find {self.model_name} among TensorFlow models.\n"
            )

    def load_model_from_source(self) -> None:
        """Load a (pretrained) neural network model from <source>."""
        try:
            getattr(self, f"get_model_from_{self.source}")()
        except AttributeError:
            raise ValueError(
                f"\nCannot load models from {self.source}.\nUse a different source for loading a pretrained model.\n"
            )
        if isinstance(self.model, type(None)):
            raise ValueError(
                f"\nCould not find {self.model_name} in {self.source}.\nCheck whether model name is correctly spelled or use a different model.\n"
            )

    def load_model(self) -> None:
        """Load a pretrained model from <source> into memory and move model to current device."""
        self.load_model_from_source()
        if self.backend == "pt":
            device = torch.device(self.device)
            if self.model_path:
                try:
                    state_dict = torch.load(self.model_path, map_location=device)
                except FileNotFoundError:
                    state_dict = torch.hub.load_state_dict_from_url(
                        self.model_path, map_location=device
                    )
                self.model.load_state_dict(state_dict)
            self.model.eval()
            self.model = self.model.to(device)

    def get_module_names(self) -> List[str]:
        if self.backend == "pt":
            module_names, _ = zip(*self.model.named_modules())
            module_names = list(filter(lambda n: len(n) > 0, module_names))
        else:
            module_names = [l._name for l in self.model.submodules]
        return module_names

    @staticmethod
    def prompt_user(module_names: List[str]) -> str:
        print(
            "\nEnter module/layer name for which you would like to extract features:\n"
        )
        valid_name = False
        while not valid_name:
            module_name = str(input())
            print()
            if module_name in module_names:
                valid_name = True
            else:
                warnings.warn("\nThe entered module name is not a valid module name.")
                warnings.warn(
                    f"Please choose a name from the following set of modules: {module_names}\n"
                )
        return module_name

    def show_model(self) -> str:
        """Show architecture of model to select a specific module."""
        if self.backend == "pt":
            if self.model_name.lower().startswith("clip"):
                for l, (n, p) in enumerate(self.model.named_modules()):
                    if l > 1:
                        if n.startswith("visual"):
                            print(n)
                print("visual")
            else:
                print(self.model)
        else:
            print(self.model.summary())
        module_names = self.get_module_names()
        module_name = self.prompt_user(module_names)
        return module_name

    def show(self) -> str:
        warnings.warn(
            "\nThe .show() method is deprecated and will be removed in future versions. Use .show_model() instead.\n"
        )
        return self.show_model()

    def tf_extraction(
        self,
        batches: Iterator,
        module_name: str,
        flatten_acts: bool,
    ) -> Array:
        """Main feature extraction function for TensorFlow/Keras models."""
        features = []
        for img in tqdm(batches, desc="Batch"):
            layer_out = [self.model.get_layer(module_name).output]
            activation_model = keras.models.Model(
                inputs=self.model.input,
                outputs=layer_out,
            )
            activations = activation_model.predict(img)
            if flatten_acts:
                activations = activations.reshape(activations.shape[0], -1)
            features.append(activations)
        features = np.vstack(features)
        return features
>>>>>>> 495e4faa

    @torch.no_grad()
    def extract_features(
        self,
        batches: Iterator,
        module_name: str,
        flatten_acts: bool,
        clip: bool = False,
    ) -> Array:
        """Extract hidden unit activations (at specified layer) for every image in the database.

        Parameters
        ----------
        batches : Iterator
            Mini-batches. Iterator with equally sized
            mini-batches, where each element is a
            subsample of the full (image) dataset.
        module_name : str
            Layer name. Name of neural network layer for
            which features should be extraced.
        flatten_acts : bool
            Whether activation tensor (e.g., activations
            from an early layer of the neural network model)
            should be transformed into a vector.
        clip : bool (optional)
            Whether neural network model is a CNN-based
            torchvision or CLIP-based model. Since CLIP
            has a different training objective, feature
            extraction must be performed differently.
            For PyTorch only.
        Returns
        -------
        output : Array
            Returns the feature matrix (e.g., X \in \mathbb{R}^{n \times p} if head or flatten_acts = True).
        """
        device = torch.device(self.device)
        # initialise an empty dict to store features for each mini-batch
        global activations
        activations = {}
        # register a forward hook to store features
        model = self.register_hook()
        features = []
        for img in tqdm(batches, desc="Batch"):
            img = img.to(device)
            if clip:
                img_features = model.encode_image(img)
                if module_name == "visual":
                    assert torch.unique(
                        activations[module_name] == img_features
                    ).item(), "\nFor CLIP, image features should represent activations in last encoder layer.\n"
            else:
                _ = model(img)
            act = activations[module_name]
            if flatten_acts:
                if clip:
                    if module_name.endswith("attn"):
                        if isinstance(act, tuple):
                            act = act[0]
                    else:
                        if act.size(0) != img.shape[0] and len(act.shape) == 3:
                            act = act.permute(1, 0, 2)
                act = act.view(act.size(0), -1)
            features.append(act.cpu().numpy())
        features = np.vstack(features)
        print(
            f"...Features successfully extracted for all {len(features)} images in the database."
        )
        print(f"...Features shape: {features.shape}")
        return features

    def show_model(self) -> str:
        """Show architecture of model to select a specific module."""
        if re.search(r"^clip", self.model_name):
            for l, (n, p) in enumerate(self.model.named_modules()):
                if l > 1:
                    if re.search(r"^visual", n):
                        print(n)
            print("visual")
        else:
            print(self.model)

        print("\nEnter module name for which you would like to extract features:\n")
        module_name = str(input())
        print()

        return module_name

    def get_transformations(
        self, resize_dim: int = 256, crop_dim: int = 224, apply_center_crop: bool = True
    ) -> Any:
        """Load image transformations for a specific model. Image transformations depend on the backend."""
        if self.model_name.startswith("clip"):
            composes = [
                T.Resize(self.clip_n_px, interpolation=T.InterpolationMode.BICUBIC)
            ]

            if apply_center_crop:
                composes.append(T.CenterCrop(self.clip_n_px))

            composes += [
                lambda image: image.convert("RGB"),
                T.ToTensor(),
                T.Normalize(
                    (0.48145466, 0.4578275, 0.40821073),
                    (0.26862954, 0.26130258, 0.27577711),
                ),
            ]

            composition = T.Compose(composes)
        else:
            mean = [0.485, 0.456, 0.406]
            std = [0.229, 0.224, 0.225]

            if hasattr(self, "weights") and self.weights:
                composition = self.weights.transforms()
            else:
                normalize = T.Normalize(mean=mean, std=std)
                composes = [T.Resize(resize_dim)]
                if apply_center_crop:
                    composes.append(T.CenterCrop(crop_dim))
                composes += [T.ToTensor(), normalize]
                composition = T.Compose(composes)

        return composition


class TensorFlowExtractor(ExtractorInterface):
    def __init__(
        self,
        model_name: str,
        pretrained: bool,
        device: str,
        source: str,
        model_path: str = None,
    ) -> None:
        super().__init__(model_name, pretrained, device, source, model_path)

    def get_model_from_keras(self) -> None:
        """Load a (pretrained) neural network model from TensorFlow/Keras."""
        self.backend = "tf"
        if hasattr(tensorflow_models, self.model_name):
            model = getattr(tensorflow_models, self.model_name)
            if self.pretrained:
                weights = "imagenet"
            elif self.model_path:
                weights = self.model_path
            else:
                weights = None
            self.model = model(weights=weights)
        else:
            raise ValueError(
                f"\nCould not find {self.model_name} among TensorFlow models.\n"
            )

    def extract_features(
        self, batches: Iterator, module_name: str, flatten_acts: bool
    ) -> Array:
        """Extract hidden unit activations (at specified layer) for every image in the database.

        Parameters
        ----------
        batches : Iterator
            Mini-batches. Iterator with equally sized
            mini-batches, where each element is a
            subsample of the full (image) dataset.
        module_name : str
            Layer name. Name of neural network layer for
            which features should be extraced.
        flatten_acts : bool
            Whether activation tensor (e.g., activations
            from an early layer of the neural network model)
            should be transformed into a vector.
        Returns
        -------
        output : Array
            Returns the feature matrix (e.g., X \in \mathbb{R}^{n \times p} if head or flatten_acts = True).
        """
        """Main feature extraction function for TensorFlow/Keras models."""
        features = []
        for img in tqdm(batches, desc="Batch"):
            layer_out = [self.model.get_layer(module_name).output]
            activation_model = keras.models.Model(
                inputs=self.model.input,
                outputs=layer_out,
            )
            activations = activation_model.predict(img)
            if flatten_acts:
                activations = activations.reshape(activations.shape[0], -1)
            features.append(activations)
        features = np.vstack(features)

        print(
            f"...Features successfully extracted for all {len(features)} images in the database."
        )
        print(f"...Features shape: {features.shape}")

        return features

    def get_transformations(
        self, resize_dim: int = 256, crop_dim: int = 224, apply_center_crop: bool = True
    ) -> Any:
        """Load image transformations for a specific model. Image transformations depend on the backend."""
<<<<<<< HEAD
        mean = [0.485, 0.456, 0.406]
        std = [0.229, 0.224, 0.225]

        resize_dim = crop_dim
        composes = [layers.experimental.preprocessing.Resizing(resize_dim, resize_dim)]
        if apply_center_crop:
            pass
            # TODO: fix center crop problem with Keras
            # composes.append(layers.experimental.preprocessing.CenterCrop(crop_dim, crop_dim))
        composes += [
            layers.experimental.preprocessing.Normalization(
                mean=mean, variance=[std_ * std_ for std_ in std]
            )
        ]
        composition = tf.keras.Sequential(composes)

=======
        if self.preprocess:
            return self.preprocess
        else:
            mean = [0.485, 0.456, 0.406]
            std = [0.229, 0.224, 0.225]
            if self.backend == "pt":
                if hasattr(self, "weights") and self.weights:
                    composition = self.weights.transforms()
                else:
                    normalize = T.Normalize(mean=mean, std=std)
                    composes = [T.Resize(resize_dim)]
                    if apply_center_crop:
                        composes.append(T.CenterCrop(crop_dim))
                    composes += [T.ToTensor(), normalize]
                    composition = T.Compose(composes)

            elif self.backend == "tf":
                resize_dim = crop_dim
                composes = [
                    layers.experimental.preprocessing.Resizing(resize_dim, resize_dim)
                ]
                if apply_center_crop:
                    pass
                    # TODO: fix center crop problem with Keras
                    # composes.append(layers.experimental.preprocessing.CenterCrop(crop_dim, crop_dim))
                composes += [
                    layers.experimental.preprocessing.Normalization(
                        mean=mean, variance=[std_ * std_ for std_ in std]
                    )
                ]
                composition = tf.keras.Sequential(composes)
            else:
                raise ValueError(
                    "\nCannot identify backend.\nChange backend to PyTorch or TensorFlow.\n"
                )
>>>>>>> 495e4faa
        return composition<|MERGE_RESOLUTION|>--- conflicted
+++ resolved
@@ -1,12 +1,6 @@
 import warnings
-<<<<<<< HEAD
-from dataclasses import dataclass
-from typing import Any, Iterator, Tuple
-import abc
-=======
 from dataclasses import dataclass, field
 from typing import Any, Iterator, List, Tuple
->>>>>>> 495e4faa
 
 import numpy as np
 import tensorflow as tf
@@ -28,14 +22,12 @@
 
 
 @dataclass
-class ExtractorInterface(metaclass=abc.ABCMeta):
+class Extractor:
     model_name: str
     pretrained: bool
     device: str
     source: str
     model_path: str = None
-<<<<<<< HEAD
-=======
     model_parameters: Any = field(default_factory=lambda: {})
     """
     Parameters
@@ -61,70 +53,10 @@
     model_parameters: dict (optional)
         Further model parameters.
     """
->>>>>>> 495e4faa
 
     def __post_init__(self) -> None:
         self.preprocess = None
         self.load_model()
-
-    @abc.abstractmethod
-    def show_model(self) -> None:
-        raise NotImplementedError
-
-    @abc.abstractmethod
-    def get_model(self) -> Any:
-        raise NotImplementedError
-
-    @abc.abstractmethod
-    def extract_features(
-        self,
-        batches: Iterator,
-        module_name: str,
-        flatten_acts: bool,
-        clip: bool = False,
-    ) -> Any:
-        raise NotImplementedError
-
-    @abc.abstractmethod
-    def get_transformations(
-        self, resize_dim: int = 256, crop_dim: int = 224, apply_center_crop: bool = True
-    ) -> Any:
-        raise NotImplementedError
-
-    @abc.abstractmethod
-    def show_model(self) -> None:
-        raise NotImplementedError
-
-    def show(self) -> str:
-        warnings.warn(
-            "\nThe .show() method is deprecated and will be removed in future versions. Use .show_model() instead.\n"
-        )
-        return self.show_model()
-
-    def load_model_from_source(self) -> None:
-        """Load a (pretrained) neural network model from <source>."""
-        try:
-            getattr(self, f"get_model_from_{self.source}")()
-        except AttributeError:
-            raise ValueError(
-                f"\nCannot load models from {self.source}.\nUse a different source for loading a pretrained model.\n"
-            )
-        if isinstance(self.model, type(None)):
-            raise ValueError(
-                f"\nCould not find {self.model_name} in {self.source}.\nCheck whether model name is correctly spelled or use a different model.\n"
-            )
-
-
-class PyTorchExtractor(ExtractorInterface):
-    def __init__(
-        self,
-        model_name: str,
-        pretrained: bool,
-        device: str,
-        source: str,
-        model_path: str = None,
-    ) -> None:
-        super().__init__(model_name, pretrained, device, source, model_path)
 
     @staticmethod
     def get_weights(model_name: str, suffix: str = "_weights") -> Any:
@@ -140,16 +72,6 @@
         weights = getattr(torchvision.models, f"{weights_name}").DEFAULT
         return weights
 
-    def get_model_from_timm(self) -> None:
-        """Load a (pretrained) neural network model from <timm>."""
-        self.backend = "pt"
-        if self.model_name in timm.list_models():
-            self.model = timm.create_model(self.model_name, self.pretrained)
-        else:
-            raise ValueError(
-                f"\nCould not find {self.model_name} in timm library.\nChoose a different model.\n"
-            )
-
     def get_model_from_torchvision(self) -> Tuple[Any, str]:
         """Load a (pretrained) neural network model from <torchvision>."""
         self.backend = "pt"
@@ -165,27 +87,21 @@
                 f"\nCould not find {self.model_name} in torchvision library.\nChoose a different model.\n"
             )
 
+    def get_model_from_timm(self) -> None:
+        """Load a (pretrained) neural network model from <timm>."""
+        self.backend = "pt"
+        if self.model_name in timm.list_models():
+            self.model = timm.create_model(self.model_name, self.pretrained)
+        else:
+            raise ValueError(
+                f"\nCould not find {self.model_name} in timm library.\nChoose a different model.\n"
+            )
+
     def get_model_from_custom(self) -> None:
         """Load a pretrained custom neural network model (e.g., clip, cornet)."""
-<<<<<<< HEAD
-        if self.model_name.startswith("clip"):
-            if self.model_name.endswith("ViT"):
-                model_name = "ViT-B/32"
-            else:
-                model_name = "RN50"
-            model, self.clip_n_px = clip.load(
-                model_name,
-                device=self.device,
-                model_path=self.model_path,
-                pretrained=self.pretrained,
-                jit=False,
-            )
-        elif self.model_name.startswith("cornet"):
-=======
         preprocess = None
         if self.model_name.startswith("cornet"):
             backend = "pt"
->>>>>>> 495e4faa
             try:
                 model = getattr(cornet, f"cornet_{self.model_name[-1]}")
             except AttributeError:
@@ -196,43 +112,14 @@
             model = model.module  # remove DataParallel
         elif hasattr(custom_models, self.model_name):
             custom_model = getattr(custom_models, self.model_name)
-<<<<<<< HEAD
-            custom_model = custom_model(self.device)
-            model = custom_model.create_model()
-=======
             custom_model = custom_model(self.device, self.model_parameters)
             model, preprocess = custom_model.create_model()
             backend = custom_model.get_backend()
->>>>>>> 495e4faa
         else:
             raise ValueError(
                 f"\nCould not find {self.model_name} among custom models.\nChoose a different model.\n"
             )
         self.model = model
-<<<<<<< HEAD
-
-    def get_activation(self, name: str) -> Any:
-        """Store copy of hidden unit activations at each layer of model."""
-
-        def hook(model, input, output):
-            # store copy of tensor rather than tensor itself
-            if isinstance(output, tuple):
-                act = output[0]
-            else:
-                act = output
-            try:
-                activations[name] = act.clone().detach()
-            except AttributeError:
-                activations[name] = act.clone()
-
-        return hook
-
-    def register_hook(self) -> Any:
-        """Register a forward hook to store activations."""
-        for n, m in self.model.named_modules():
-            m.register_forward_hook(self.get_activation(n))
-        return self.model
-=======
         self.backend = backend
         self.preprocess = preprocess
 
@@ -351,9 +238,47 @@
             features.append(activations)
         features = np.vstack(features)
         return features
->>>>>>> 495e4faa
 
     @torch.no_grad()
+    def pt_extraction(
+        self,
+        batches: Iterator,
+        module_name: str,
+        flatten_acts: bool,
+        clip: bool = False,
+    ) -> Array:
+        """Main feature extraction function for PyTorch models."""
+        device = torch.device(self.device)
+        # initialise an empty dict to store features for each mini-batch
+        global activations
+        activations = {}
+        # register a forward hook to store features
+        model = self.register_hook()
+        features = []
+        for img in tqdm(batches, desc="Batch"):
+            img = img.to(device)
+            if clip:
+                img_features = model.encode_image(img)
+                if module_name == "visual":
+                    assert torch.unique(
+                        activations[module_name] == img_features
+                    ).item(), "\nFor CLIP, image features should represent activations in last encoder layer.\n"
+            else:
+                _ = model(img)
+            act = activations[module_name]
+            if flatten_acts:
+                if clip:
+                    if module_name.endswith("attn"):
+                        if isinstance(act, tuple):
+                            act = act[0]
+                    else:
+                        if act.size(0) != img.shape[0] and len(act.shape) == 3:
+                            act = act.permute(1, 0, 2)
+                act = act.view(act.size(0), -1)
+            features.append(act.cpu().numpy())
+        features = np.vstack(features)
+        return features
+
     def extract_features(
         self,
         batches: Iterator,
@@ -387,191 +312,51 @@
         output : Array
             Returns the feature matrix (e.g., X \in \mathbb{R}^{n \times p} if head or flatten_acts = True).
         """
-        device = torch.device(self.device)
-        # initialise an empty dict to store features for each mini-batch
-        global activations
-        activations = {}
-        # register a forward hook to store features
-        model = self.register_hook()
-        features = []
-        for img in tqdm(batches, desc="Batch"):
-            img = img.to(device)
-            if clip:
-                img_features = model.encode_image(img)
-                if module_name == "visual":
-                    assert torch.unique(
-                        activations[module_name] == img_features
-                    ).item(), "\nFor CLIP, image features should represent activations in last encoder layer.\n"
-            else:
-                _ = model(img)
-            act = activations[module_name]
-            if flatten_acts:
-                if clip:
-                    if module_name.endswith("attn"):
-                        if isinstance(act, tuple):
-                            act = act[0]
-                    else:
-                        if act.size(0) != img.shape[0] and len(act.shape) == 3:
-                            act = act.permute(1, 0, 2)
-                act = act.view(act.size(0), -1)
-            features.append(act.cpu().numpy())
-        features = np.vstack(features)
+        if self.backend == "pt":
+            features = self.pt_extraction(
+                batches=batches,
+                module_name=module_name,
+                flatten_acts=flatten_acts,
+                clip=clip,
+            )
+        else:
+            features = self.tf_extraction(
+                batches=batches,
+                module_name=module_name,
+                flatten_acts=flatten_acts,
+            )
         print(
             f"...Features successfully extracted for all {len(features)} images in the database."
         )
         print(f"...Features shape: {features.shape}")
         return features
 
-    def show_model(self) -> str:
-        """Show architecture of model to select a specific module."""
-        if re.search(r"^clip", self.model_name):
-            for l, (n, p) in enumerate(self.model.named_modules()):
-                if l > 1:
-                    if re.search(r"^visual", n):
-                        print(n)
-            print("visual")
-        else:
-            print(self.model)
-
-        print("\nEnter module name for which you would like to extract features:\n")
-        module_name = str(input())
-        print()
-
-        return module_name
+    def get_activation(self, name: str) -> Any:
+        """Store copy of hidden unit activations at each layer of model."""
+
+        def hook(model, input, output):
+            # store copy of tensor rather than tensor itself
+            if isinstance(output, tuple):
+                act = output[0]
+            else:
+                act = output
+            try:
+                activations[name] = act.clone().detach()
+            except AttributeError:
+                activations[name] = act.clone()
+
+        return hook
+
+    def register_hook(self) -> Any:
+        """Register a forward hook to store activations."""
+        for n, m in self.model.named_modules():
+            m.register_forward_hook(self.get_activation(n))
+        return self.model
 
     def get_transformations(
         self, resize_dim: int = 256, crop_dim: int = 224, apply_center_crop: bool = True
     ) -> Any:
         """Load image transformations for a specific model. Image transformations depend on the backend."""
-        if self.model_name.startswith("clip"):
-            composes = [
-                T.Resize(self.clip_n_px, interpolation=T.InterpolationMode.BICUBIC)
-            ]
-
-            if apply_center_crop:
-                composes.append(T.CenterCrop(self.clip_n_px))
-
-            composes += [
-                lambda image: image.convert("RGB"),
-                T.ToTensor(),
-                T.Normalize(
-                    (0.48145466, 0.4578275, 0.40821073),
-                    (0.26862954, 0.26130258, 0.27577711),
-                ),
-            ]
-
-            composition = T.Compose(composes)
-        else:
-            mean = [0.485, 0.456, 0.406]
-            std = [0.229, 0.224, 0.225]
-
-            if hasattr(self, "weights") and self.weights:
-                composition = self.weights.transforms()
-            else:
-                normalize = T.Normalize(mean=mean, std=std)
-                composes = [T.Resize(resize_dim)]
-                if apply_center_crop:
-                    composes.append(T.CenterCrop(crop_dim))
-                composes += [T.ToTensor(), normalize]
-                composition = T.Compose(composes)
-
-        return composition
-
-
-class TensorFlowExtractor(ExtractorInterface):
-    def __init__(
-        self,
-        model_name: str,
-        pretrained: bool,
-        device: str,
-        source: str,
-        model_path: str = None,
-    ) -> None:
-        super().__init__(model_name, pretrained, device, source, model_path)
-
-    def get_model_from_keras(self) -> None:
-        """Load a (pretrained) neural network model from TensorFlow/Keras."""
-        self.backend = "tf"
-        if hasattr(tensorflow_models, self.model_name):
-            model = getattr(tensorflow_models, self.model_name)
-            if self.pretrained:
-                weights = "imagenet"
-            elif self.model_path:
-                weights = self.model_path
-            else:
-                weights = None
-            self.model = model(weights=weights)
-        else:
-            raise ValueError(
-                f"\nCould not find {self.model_name} among TensorFlow models.\n"
-            )
-
-    def extract_features(
-        self, batches: Iterator, module_name: str, flatten_acts: bool
-    ) -> Array:
-        """Extract hidden unit activations (at specified layer) for every image in the database.
-
-        Parameters
-        ----------
-        batches : Iterator
-            Mini-batches. Iterator with equally sized
-            mini-batches, where each element is a
-            subsample of the full (image) dataset.
-        module_name : str
-            Layer name. Name of neural network layer for
-            which features should be extraced.
-        flatten_acts : bool
-            Whether activation tensor (e.g., activations
-            from an early layer of the neural network model)
-            should be transformed into a vector.
-        Returns
-        -------
-        output : Array
-            Returns the feature matrix (e.g., X \in \mathbb{R}^{n \times p} if head or flatten_acts = True).
-        """
-        """Main feature extraction function for TensorFlow/Keras models."""
-        features = []
-        for img in tqdm(batches, desc="Batch"):
-            layer_out = [self.model.get_layer(module_name).output]
-            activation_model = keras.models.Model(
-                inputs=self.model.input,
-                outputs=layer_out,
-            )
-            activations = activation_model.predict(img)
-            if flatten_acts:
-                activations = activations.reshape(activations.shape[0], -1)
-            features.append(activations)
-        features = np.vstack(features)
-
-        print(
-            f"...Features successfully extracted for all {len(features)} images in the database."
-        )
-        print(f"...Features shape: {features.shape}")
-
-        return features
-
-    def get_transformations(
-        self, resize_dim: int = 256, crop_dim: int = 224, apply_center_crop: bool = True
-    ) -> Any:
-        """Load image transformations for a specific model. Image transformations depend on the backend."""
-<<<<<<< HEAD
-        mean = [0.485, 0.456, 0.406]
-        std = [0.229, 0.224, 0.225]
-
-        resize_dim = crop_dim
-        composes = [layers.experimental.preprocessing.Resizing(resize_dim, resize_dim)]
-        if apply_center_crop:
-            pass
-            # TODO: fix center crop problem with Keras
-            # composes.append(layers.experimental.preprocessing.CenterCrop(crop_dim, crop_dim))
-        composes += [
-            layers.experimental.preprocessing.Normalization(
-                mean=mean, variance=[std_ * std_ for std_ in std]
-            )
-        ]
-        composition = tf.keras.Sequential(composes)
-
-=======
         if self.preprocess:
             return self.preprocess
         else:
@@ -607,5 +392,4 @@
                 raise ValueError(
                     "\nCannot identify backend.\nChange backend to PyTorch or TensorFlow.\n"
                 )
->>>>>>> 495e4faa
         return composition